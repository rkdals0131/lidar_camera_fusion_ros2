#!/usr/bin/env python3

import rclpy
from rclpy.node import Node
from sensor_msgs.msg import Image
from cv_bridge import CvBridge
import cv2
import yaml
import numpy as np
from datetime import datetime

from ros2_camera_lidar_fusion.read_yaml import extract_configuration

class CameraCalibrationNode(Node):
    def __init__(self):
        super().__init__('camera_calibration_node')

        config_file = extract_configuration() # 설정 파일 로드

        if config_file is None:
            self.get_logger().error("Failed to extract configuration file.")
            return
        
        # 체스판 정보
        self.chessboard_rows = config_file['chessboard']['pattern_size']['rows']
        self.chessboard_cols = config_file['chessboard']['pattern_size']['columns']
        self.square_size = config_file['chessboard']['square_size_meters']

        # 이미지 정보 <- general_configuration.yaml에서 로드
        self.image_topic = config_file['camera']['image_topic']
        self.image_width = config_file['camera']['image_size']['width']
        self.image_height = config_file['camera']['image_size']['height']

        # 출력 경로
        self.output_path = config_file['general']['config_folder']
        self.file = config_file['general']['camera_intrinsic_calibration']

        # 이미지 구독
        self.image_sub = self.create_subscription(Image, self.image_topic, self.image_callback, 10)
        self.bridge = CvBridge() # ROS 이미지를 OpenCV 이미지로 변환

<<<<<<< HEAD
        self.obj_points = []
        self.img_points = []
        self.latest_image = None  # 최신 이미지를 저장할 변수

        # 체스보드 코너의 3D 좌표 생성 (평면상의 좌표)
        self.objp = np.zeros((self.chessboard_rows * self.chessboard_cols, 3), np.float32)
        self.objp[:, :2] = np.mgrid[0:self.chessboard_cols, 0:self.chessboard_rows].T.reshape(-1, 2)
        self.objp *= self.square_size
=======
        self.obj_points = [] # 현실 좌표(체커보드)
        self.img_points = [] # 픽셀 좌표

        # 체스판 3D 점 초기화
        self.objp = np.zeros((self.chessboard_rows * self.chessboard_cols, 3), np.float32) # 체스판 칸 수마다 3차원 좌표 있음. 
        self.objp[:, :2] = np.mgrid[0:self.chessboard_cols, 0:self.chessboard_rows].T.reshape(-1, 2) # z 정보는 건드리지 않고 0 유지
        # 각 열이 0~self.chessboard_cols, 각 행이 0~self.chessboard_rows인 그리드를 각각 생성, (2, rows, cols) -> (rows, cols, 2)로 전치
        # reshape로 2차원 배열을 [(0,0), (1,0), ... (5,4), (6,4)] 로 변환
        self.objp *= self.square_size # self.objp의 모든 x, y 좌표를 square_size로 스케일링
>>>>>>> 86a1dc82

        # 1초에 한 번 실행되는 타이머 설정
        self.timer = self.create_timer(0.3, self.process_latest_image)

        self.get_logger().info("Camera calibration node initialized. Waiting for images...")

    def image_callback(self, msg):
        """이미지 콜백: 최신 이미지만 저장하고, 처리 로직은 타이머에서 실행"""
        try:
<<<<<<< HEAD
            self.latest_image = self.bridge.imgmsg_to_cv2(msg, desired_encoding='bgr8')
        except Exception as e:
            self.get_logger().error(f"이미지 변환 실패: {e}")

    def process_latest_image(self):
        """타이머에서 호출: 최신 이미지를 처리"""
        if self.latest_image is None:
            self.get_logger().warn("아직 수신된 이미지가 없습니다.")
            return

        gray = cv2.cvtColor(self.latest_image, cv2.COLOR_BGR2GRAY)

        # 체스보드 패턴 검출
        ret, corners = cv2.findChessboardCorners(gray, (self.chessboard_cols, self.chessboard_rows), None)

        if ret:
            self.obj_points.append(self.objp.copy())
            refined_corners = cv2.cornerSubPix(
                gray, corners, (11, 11), (-1, -1),
                criteria=(cv2.TERM_CRITERIA_EPS + cv2.TERM_CRITERIA_MAX_ITER, 30, 0.001)
            )
            self.img_points.append(refined_corners)
=======
            cv_image = self.bridge.imgmsg_to_cv2(msg, desired_encoding='bgr8') # 반환값은 변환된 OpenCV 이미지
            gray = cv2.cvtColor(cv_image, cv2.COLOR_BGR2GRAY) # 이미지를 그레이스케일 이미지1로 변환

            ret, corners = cv2.findChessboardCorners(gray, (self.chessboard_cols, self.chessboard_rows), None) # 체스판 코너 검출
            # ret은 코너 검출 성공 여부, corners는 코너 2D 좌표 배열

            if ret:
                self.obj_points.append(self.objp) # 초기화된 체스보드 현실 3D 좌표 추가
                refined_corners = cv2.cornerSubPix(
                    gray, corners, (11, 11), (-1, -1), # 원본 그레이스케일 이미지1, 코너 좌표, 검색 윈도우 크기, 검색 영역 데드존(없음)
                    criteria=(cv2.TERM_CRITERIA_EPS + cv2.TERM_CRITERIA_MAX_ITER, 30, 0.001) # 코너 검출 종료 조건
                )
                self.img_points.append(refined_corners) # 2D 코너 좌표 추가

                cv2.drawChessboardCorners(cv_image, (self.chessboard_cols, self.chessboard_rows), refined_corners, ret) # 체스판 코너 그리기
                self.get_logger().info("Chessboard detected and points added.")
            else:
                self.get_logger().warn("Chessboard not detected in image.")

            cv2.imshow("Image", cv_image) # 이미지 표시
            cv2.waitKey(1) # 키보드 입력 대기, 1ms 대기 후 다음 프레임 처리
>>>>>>> 86a1dc82

            cv2.drawChessboardCorners(self.latest_image, (self.chessboard_cols, self.chessboard_rows), refined_corners, ret)
            self.get_logger().info("체스보드가 감지되어 점들이 추가되었습니다.")
        else:
            self.get_logger().warn("체스보드가 이미지에서 감지되지 않았습니다.")

        # 캡처된 이미지 수를 이미지에 표시
        cv2.putText(self.latest_image, f"Captured Images: {len(self.obj_points)}", (10, 30),
                    cv2.FONT_HERSHEY_SIMPLEX, 1, (0, 255, 0), 2)

        cv2.imshow("Image", self.latest_image)
        key = cv2.waitKey(1) & 0xFF
        if key == ord('q'):
            self.save_calibration()
            self.get_logger().info("캘리브레이션 저장 후 노드를 종료합니다.")
            rclpy.shutdown()

    def save_calibration(self):
        if len(self.obj_points) < 10:  # 최소 10장 이상 캘리브레이션 이미지
            self.get_logger().error("Not enough images for calibration. At least 10 are required.")
            return

        ret, camera_matrix, dist_coeffs, rvecs, tvecs = cv2.calibrateCamera( # 카메라 보정 수행
            # 입력은 3D 좌표 리스트, 각 이미지에서 감지된 체스보드 2D 좌표 리스트, 이미지 크기, 초기 카메라 행렬과 왜곡 계수는 전달하지 않음
            self.obj_points, self.img_points, (self.image_width, self.image_height), None, None
        )

        calibration_data = {
            'calibration_date': datetime.now().strftime('%Y-%m-%d %H:%M:%S'),
            'camera_matrix': {
                'rows': 3,
                'columns': 3,
                'data': camera_matrix.tolist()
            },
            'distortion_coefficients': {
                'rows': 1,
                'columns': len(dist_coeffs[0]),
                'data': dist_coeffs[0].tolist()
            },
            'chessboard': {
                'pattern_size': {
                    'rows': self.chessboard_rows,
                    'columns': self.chessboard_cols
                },
                'square_size_meters': self.square_size
            },
            'image_size': {
                'width': self.image_width,
                'height': self.image_height
            },
            'rms_reprojection_error': ret   # RMS 재투영 오차(보정 정확도)
        }

        output_file = f"{self.output_path}/{self.file}" # 보정 데이터를 YAML 파일로 저장
        try:
            with open(output_file, 'w') as file:
                yaml.dump(calibration_data, file)
            self.get_logger().info(f"Calibration saved to {output_file}")
        except Exception as e:
            self.get_logger().error(f"Failed to save calibration: {e}")

def main(args=None):
    rclpy.init(args=args)
    node = CameraCalibrationNode()
    try:
        rclpy.spin(node)
    except KeyboardInterrupt:                                           # 돌다가 키보드로 중지하면 캘리브레이션 끝
        node.save_calibration()
        node.get_logger().info("캘리브레이션 과정 완료.")
    finally:
        cv2.destroyAllWindows()
        node.destroy_node()
        rclpy.shutdown()

if __name__ == '__main__':
    main()<|MERGE_RESOLUTION|>--- conflicted
+++ resolved
@@ -39,7 +39,7 @@
         self.image_sub = self.create_subscription(Image, self.image_topic, self.image_callback, 10)
         self.bridge = CvBridge() # ROS 이미지를 OpenCV 이미지로 변환
 
-<<<<<<< HEAD
+
         self.obj_points = []
         self.img_points = []
         self.latest_image = None  # 최신 이미지를 저장할 변수
@@ -48,17 +48,7 @@
         self.objp = np.zeros((self.chessboard_rows * self.chessboard_cols, 3), np.float32)
         self.objp[:, :2] = np.mgrid[0:self.chessboard_cols, 0:self.chessboard_rows].T.reshape(-1, 2)
         self.objp *= self.square_size
-=======
-        self.obj_points = [] # 현실 좌표(체커보드)
-        self.img_points = [] # 픽셀 좌표
 
-        # 체스판 3D 점 초기화
-        self.objp = np.zeros((self.chessboard_rows * self.chessboard_cols, 3), np.float32) # 체스판 칸 수마다 3차원 좌표 있음. 
-        self.objp[:, :2] = np.mgrid[0:self.chessboard_cols, 0:self.chessboard_rows].T.reshape(-1, 2) # z 정보는 건드리지 않고 0 유지
-        # 각 열이 0~self.chessboard_cols, 각 행이 0~self.chessboard_rows인 그리드를 각각 생성, (2, rows, cols) -> (rows, cols, 2)로 전치
-        # reshape로 2차원 배열을 [(0,0), (1,0), ... (5,4), (6,4)] 로 변환
-        self.objp *= self.square_size # self.objp의 모든 x, y 좌표를 square_size로 스케일링
->>>>>>> 86a1dc82
 
         # 1초에 한 번 실행되는 타이머 설정
         self.timer = self.create_timer(0.3, self.process_latest_image)
@@ -68,7 +58,6 @@
     def image_callback(self, msg):
         """이미지 콜백: 최신 이미지만 저장하고, 처리 로직은 타이머에서 실행"""
         try:
-<<<<<<< HEAD
             self.latest_image = self.bridge.imgmsg_to_cv2(msg, desired_encoding='bgr8')
         except Exception as e:
             self.get_logger().error(f"이미지 변환 실패: {e}")
@@ -91,29 +80,6 @@
                 criteria=(cv2.TERM_CRITERIA_EPS + cv2.TERM_CRITERIA_MAX_ITER, 30, 0.001)
             )
             self.img_points.append(refined_corners)
-=======
-            cv_image = self.bridge.imgmsg_to_cv2(msg, desired_encoding='bgr8') # 반환값은 변환된 OpenCV 이미지
-            gray = cv2.cvtColor(cv_image, cv2.COLOR_BGR2GRAY) # 이미지를 그레이스케일 이미지1로 변환
-
-            ret, corners = cv2.findChessboardCorners(gray, (self.chessboard_cols, self.chessboard_rows), None) # 체스판 코너 검출
-            # ret은 코너 검출 성공 여부, corners는 코너 2D 좌표 배열
-
-            if ret:
-                self.obj_points.append(self.objp) # 초기화된 체스보드 현실 3D 좌표 추가
-                refined_corners = cv2.cornerSubPix(
-                    gray, corners, (11, 11), (-1, -1), # 원본 그레이스케일 이미지1, 코너 좌표, 검색 윈도우 크기, 검색 영역 데드존(없음)
-                    criteria=(cv2.TERM_CRITERIA_EPS + cv2.TERM_CRITERIA_MAX_ITER, 30, 0.001) # 코너 검출 종료 조건
-                )
-                self.img_points.append(refined_corners) # 2D 코너 좌표 추가
-
-                cv2.drawChessboardCorners(cv_image, (self.chessboard_cols, self.chessboard_rows), refined_corners, ret) # 체스판 코너 그리기
-                self.get_logger().info("Chessboard detected and points added.")
-            else:
-                self.get_logger().warn("Chessboard not detected in image.")
-
-            cv2.imshow("Image", cv_image) # 이미지 표시
-            cv2.waitKey(1) # 키보드 입력 대기, 1ms 대기 후 다음 프레임 처리
->>>>>>> 86a1dc82
 
             cv2.drawChessboardCorners(self.latest_image, (self.chessboard_cols, self.chessboard_rows), refined_corners, ret)
             self.get_logger().info("체스보드가 감지되어 점들이 추가되었습니다.")
